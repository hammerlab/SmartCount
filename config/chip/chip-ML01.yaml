--- conflicted
+++ resolved
@@ -1,9 +1,4 @@
-<<<<<<< HEAD
-apt_bbox: {bottom: 284, left: 58, right: 257, top: 32}
-apt_margins: {bottom: 209, left: -153, right: 46, top: -43}
-=======
 apt_margins: {bottom: 45, left: -156, right: 49, top: -179}
->>>>>>> dc726b0e
 apt_num_digit_bounds:
 - {bottom: 26, left: 0, right: 22, top: 0}
 - {bottom: 26, left: 13, right: 38, top: 0}
@@ -15,32 +10,6 @@
 components:
   chamber:
     boundary:
-<<<<<<< HEAD
-    - [74, 13]
-    - [69, 21]
-    - [61, 36]
-    - [56, 51]
-    - [54, 67]
-    - [54, 152]
-    - [56, 170]
-    - [61, 189]
-    - [74, 210]
-    - [89, 224]
-    - [98, 231]
-    - [106, 225]
-    - [119, 214]
-    - [131, 199]
-    - [137, 186]
-    - [142, 171]
-    - [143, 158]
-    - [143, 64]
-    - [142, 53]
-    - [138, 37]
-    - [133, 28]
-    - [127, 20]
-    - [123, 13]
-marker_spacing: {horizontal: 207, vertical: 217}
-=======
     - [81, 8]
     - [128, 9]
     - [145, 35]
@@ -60,7 +29,6 @@
     - [151, 255]
     - [57, 255]
 marker_spacing: {horizontal: 208, vertical: 218}
->>>>>>> dc726b0e
 name: ML01
 st_num_digit_bounds:
 - {bottom: 26, left: 0, right: 22, top: 0}
@@ -69,9 +37,4 @@
 st_num_digit_count: 3
 st_num_margins: {bottom: -4, left: -149, right: -96, top: -30}
 st_num_range: [0, 127]
-<<<<<<< HEAD
-st_num_rotation: 0
-template_image_path: /lab/repos/celldom/config/chip/chip-ML01/chip-ML01.png
-=======
-st_num_rotation: 0
->>>>>>> dc726b0e
+st_num_rotation: 0